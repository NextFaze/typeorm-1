--- conflicted
+++ resolved
@@ -136,14 +136,8 @@
               : '';
 
             logger.error(
-<<<<<<< HEAD
               `Unable to connect to the database${connectionInfo}.${verboseMessage} Retrying (${errorCount +
                 1})...`,
-=======
-              `Unable to connect to the database${connectionInfo}. Retrying (${
-                errorCount + 1
-              })...`,
->>>>>>> 073977b1
               error.stack,
             );
             if (errorCount + 1 >= retryAttempts) {
