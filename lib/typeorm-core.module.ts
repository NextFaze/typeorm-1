--- conflicted
+++ resolved
@@ -7,11 +7,7 @@
   Type
 } from '@nestjs/common';
 import { ModuleRef } from '@nestjs/core';
-<<<<<<< HEAD
-import { defer, of } from 'rxjs';
-=======
-import { defer, lastValueFrom } from 'rxjs';
->>>>>>> 5da668f6
+import { defer, lastValueFrom,  of } from 'rxjs';
 import {
   Connection,
   ConnectionOptions,
@@ -179,7 +175,7 @@
   ): Promise<Connection> {
     const connectionToken = getConnectionName(options as ConnectionOptions);
     const createTypeormConnection = connectionFactory ?? createConnection;
-    return await defer(() => {
+    return await lastValueFrom(defer(() => {
       try {
         if (options.keepConnectionAlive) {
           const connectionName = getConnectionName(options as ConnectionOptions);
@@ -193,11 +189,6 @@
         }
       } catch {}
 
-<<<<<<< HEAD
-=======
-    const connectionToken = getConnectionName(options as ConnectionOptions);
-    return lastValueFrom(defer(() => {
->>>>>>> 5da668f6
       if (!options.type) {
         return createTypeormConnection();
       }
@@ -228,6 +219,6 @@
           options.verboseRetryLog,
           options.toRetry,
         ),
-      ))
+      ));
   }
 }